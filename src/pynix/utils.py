"""Some utility functions to support store operations."""
import base64
import logging
import os
from os import getenv
from os.path import exists, join, dirname, isdir, realpath
import sqlite3
from subprocess import call, check_output, PIPE, Popen, CalledProcessError

import six

from pynix.exceptions import NixInstantiationError

def decode_str(string):
    """Convert a bytestring to a string. Is a no-op for strings.

    This is necessary because python3 distinguishes between
    bytestrings and unicode strings, and uses the former for
    operations that read from files or other operations. In general
    programmatically we're fine with just using unicode, so we decode
    everything. This function also makes backwards-compatibility with
    python2, since this will have no effect.

    :param string: Either a string or bytes.
    :type string: ``str`` or ``bytes``

    :return: A unicode string.
    :rtype: ``str``
    """
    if hasattr(string, "decode"):
        return string.decode("utf-8")
    else:
        return string

def strip_output(command, input=None, hide_stderr=False):
    """Execute a bash command, and return its stripped output.

    :param command: A command, either a string or list.
    :type command: ``str`` or ``list`` of ``str``
    :param shell: Execute the command as a shell command.
    :type shell: ``bool``
    :param input: If specified, text to send to the process stdin.
    :type input: ``str`` or ``NoneType``
    :param hide_stderr: If true, stderr will be hidden.
    :type hide_stderr: ``bool``

    :return: The resulting stdout, stripped of trailing whitespace.
    :rtype: ``str``
    """
    kwargs = {"shell": isinstance(command, str)}
    if hide_stderr is True:
        kwargs["stderr"] = PIPE
    if input is not None:
        kwargs["input"] = input
    output = check_output(command, **kwargs)
    return decode_str(output).strip()

# Load nix paths from environment
if "NIX_BIN_PATH" in os.environ:
    NIX_BIN_PATH = os.environ["NIX_BIN_PATH"]
else:
    NIX_BIN_PATH = dirname(realpath(strip_output("type -p nix-env")))
assert exists(join(NIX_BIN_PATH, "nix-build")), \
    "Couldn't determine a valid nix binary path. Set NIX_BIN_PATH"
# The store path can be given explicitly, or else it will be
# inferred to be 2 levels up from the bin path. E.g., if the
# bin path is /foo/bar/123-nix/bin, the store directory will
# be /foo/bar.
NIX_STORE_PATH = getenv("NIX_STORE", dirname(dirname(NIX_BIN_PATH)))
assert isdir(NIX_STORE_PATH), \
    "Nix store directory {} doesn't exist".format(NIX_STORE_PATH)
# The state path can be given explicitly, or else it will be
# inferred to be sibling to the store directory.
NIX_STATE_PATH = getenv("NIX_STATE_PATH", join(dirname(NIX_STORE_PATH), "var"))
assert isdir(NIX_STATE_PATH), \
    "Nix state directory {} doesn't exist".format(NIX_STATE_PATH)

NIX_DB_PATH = getenv("NIX_DB_PATH", join(NIX_STATE_PATH, "nix/db/db.sqlite"))

# This variable is true when we detect we're on a nixos linux.
if os.getenv("IS_NIXOS", "") != "":
    IS_NIXOS = True
else:
    IS_NIXOS = (call("nixos-version", shell=True, stderr=PIPE) == 0 or
                isdir("/etc/nixos"))

<<<<<<< HEAD
try:
    NIX_DB_CON = sqlite3.connect(NIX_DB_PATH)
    with NIX_DB_CON:
        query = NIX_DB_CON.execute("select * from ValidPaths limit 1")
        query.fetchall()
except Exception as e:
    NIX_DB_CON = None
=======
NIX_DB_ACCESSIBLE = None

def connect_nix_db():
    """Attempt to connect to the nix DB, otherwise return None."""
    global NIX_DB_ACCESSIBLE
    if NIX_DB_ACCESSIBLE is False:
        return None
    try:
        connection = sqlite3.connect(NIX_DB_PATH)
        if NIX_DB_ACCESSIBLE is None:
            # Case: we don't know if the DB is accessible. Test it.
            with connection:
                query = connection.execute("select * from ValidPaths limit 1")
                query.fetchall()
            # Set to True so that we don't test unnecessarily later.
            NIX_DB_ACCESSIBLE = True
        if NIX_DB_ACCESSIBLE is True:
            return connection
    except Exception as e:
        # An exception was raised trying to connect to the DB.
        NIX_DB_ACCESSIBLE = False
        return None
>>>>>>> cf8c19ae

def nix_cmd(command_name, args=None):
    """Build a nix command, using the absolute path to the given nix binary.

    :param command_name: A nix command, it must live in the /bin dir of nix.
    :type command_name: ``str``
    :param args: Arguments to pass to the binary.
    :type args: ``str``
    """
    bin_path = join(NIX_BIN_PATH, command_name)
    if not exists(bin_path):
        raise ValueError("Invalid nix command {}".format(command_name))
    return [bin_path] + args

def query_store(store_path, query, hide_stderr=False):
    """Given a query (e.g. --hash or --size), perform the query.

    :param store_path: The store path to query.
    :type store_path: ``str``
    :param query: The query to perform. Must be a valid nix-store query.
    :type query: ``str``
    :param hide_stderr: If true, stderr will be hidden.
    :type hide_stderr: ``bool``

    :return: The result of the query.
    :rtype: ``str``
    """
    nix_store = join(NIX_BIN_PATH, "nix-store")
    command = [nix_store, "-q", query, store_path]
    result = strip_output(command, hide_stderr=hide_stderr)
    return result

def instantiate(nix_file, attributes=None, show_trace=True):
    """Wraps a call to nix-instantiate."""
    attributes = [] if attributes is None else attributes
    command = nix_cmd("nix-instantiate", [nix_file, "--no-gc-warning"])
    if show_trace is True:
        command.append("--show-trace")
    for attr in attributes:
        command.extend(["-A", attr])
    try:
        return strip_output(command).split()
    except CalledProcessError as err:
        six.raise_from(NixInstantiationError(nix_file, attributes), err)

def tell_size(obj, word, suffix="s"):
    """Useful when you want to write a message to the user.

    :param obj: The object being described.
    :type obj: Anything that works with the len() function.
    :param word: Word to use to describe the object.
    :type word: ``str``
    :param suffix: What to append to the word if plural.
    :type suffix: ``str``

    :return: The length, followed by the possibly pluralized word.
    :rtype: ``str``
    """
    if len(obj) == 1:
        return "1 {}".format(word)
    else:
        return "{} {}{}".format(len(obj), word, suffix)

<<<<<<< HEAD
def is_path_in_store(store_path, db_con=NIX_DB_CON):
=======
def is_path_in_store(store_path, db_con=None, hide_stderr=True):
>>>>>>> cf8c19ae
    """Check if a path is in the nix store.

    Optionally provide a database connection which speeds things up.
    """
<<<<<<< HEAD
=======
    db_con = db_con or connect_nix_db()
>>>>>>> cf8c19ae
    # Ensure path is absolute
    store_path = join(NIX_STORE_PATH, store_path)
    # If we have a connection to the database, all we have to
    # do is look in the database.
    if db_con is not None:
        query = "select path from ValidPaths where path = ?"
        with db_con:
            results = db_con.execute(query, (store_path,)).fetchall()
        if len(results) > 0:
            return True
        else:
            logging.debug("Tried to look up {} in the nix DB, not there."
                          .format(store_path))
            return False
    else:
        # Otherwise we have to use the slower method :( Subprocess
        # into nix-store and execute a query.
        try:
            query_store(store_path, "--hash", hide_stderr=hide_stderr)
            return True
        except CalledProcessError:
<<<<<<< HEAD
            return False


def format_seconds(seconds):
    """Format a number of seconds into a human-readable string."""
    if seconds < 60:
        return "{} seconds".format(seconds)
    elif seconds < 3600:
        return "{:02d}:{:02d}".format(seconds // 60, seconds % 60)
    else:
        return ("{:02d}:{:02d}:{:02d}"
                .format(seconds // 3600, (seconds // 60) % 60, seconds % 60))
=======
            logging.debug("Tried to use nix-store to query path {}, but "
                          "got an error".format(store_path))
            return False
>>>>>>> cf8c19ae
<|MERGE_RESOLUTION|>--- conflicted
+++ resolved
@@ -84,7 +84,6 @@
     IS_NIXOS = (call("nixos-version", shell=True, stderr=PIPE) == 0 or
                 isdir("/etc/nixos"))
 
-<<<<<<< HEAD
 try:
     NIX_DB_CON = sqlite3.connect(NIX_DB_PATH)
     with NIX_DB_CON:
@@ -92,7 +91,7 @@
         query.fetchall()
 except Exception as e:
     NIX_DB_CON = None
-=======
+
 NIX_DB_ACCESSIBLE = None
 
 def connect_nix_db():
@@ -115,7 +114,6 @@
         # An exception was raised trying to connect to the DB.
         NIX_DB_ACCESSIBLE = False
         return None
->>>>>>> cf8c19ae
 
 def nix_cmd(command_name, args=None):
     """Build a nix command, using the absolute path to the given nix binary.
@@ -179,19 +177,12 @@
     else:
         return "{} {}{}".format(len(obj), word, suffix)
 
-<<<<<<< HEAD
-def is_path_in_store(store_path, db_con=NIX_DB_CON):
-=======
 def is_path_in_store(store_path, db_con=None, hide_stderr=True):
->>>>>>> cf8c19ae
     """Check if a path is in the nix store.
 
     Optionally provide a database connection which speeds things up.
     """
-<<<<<<< HEAD
-=======
     db_con = db_con or connect_nix_db()
->>>>>>> cf8c19ae
     # Ensure path is absolute
     store_path = join(NIX_STORE_PATH, store_path)
     # If we have a connection to the database, all we have to
@@ -213,7 +204,8 @@
             query_store(store_path, "--hash", hide_stderr=hide_stderr)
             return True
         except CalledProcessError:
-<<<<<<< HEAD
+            logging.debug("Tried to use nix-store to query path {}, but "
+                          "got an error".format(store_path))
             return False
 
 
@@ -225,9 +217,4 @@
         return "{:02d}:{:02d}".format(seconds // 60, seconds % 60)
     else:
         return ("{:02d}:{:02d}:{:02d}"
-                .format(seconds // 3600, (seconds // 60) % 60, seconds % 60))
-=======
-            logging.debug("Tried to use nix-store to query path {}, but "
-                          "got an error".format(store_path))
-            return False
->>>>>>> cf8c19ae
+                .format(seconds // 3600, (seconds // 60) % 60, seconds % 60))