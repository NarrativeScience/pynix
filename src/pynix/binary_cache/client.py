--- conflicted
+++ resolved
@@ -822,32 +822,14 @@
         url = "{}/{}".format(self._endpoint, narinfo.url)
         logging.debug("Requesting {} from {}..."
                      .format(basename(path), self._endpoint))
-<<<<<<< HEAD
         response = self._request(url)
 
-        narinfo.import_to_store(response.content)
-=======
-        response = self._connect().get(url)
-        response.raise_for_status()
-
-        # Figure out how to extract the content.
-        if narinfo.compression.lower() in ("xz", "xzip"):
-            data = lzma.decompress(response.content)
-        elif narinfo.compression.lower() in ("bz2", "bzip2"):
-            data = bz2.decompress(response.content)
-        elif narinfo.compression.lower() in ("gzip", "gz"):
-            data = gzip.decompress(response.content)
-        else:
-            raise ValueError("Unsupported narinfo compression type {}"
-                             .format(narinfo.compression))
-        # Once extracted, convert it into a nix export object and import.
-        export = narinfo.nar_to_export(data)
-        imported_path = export.import_to_store()
+        imported_path = narinfo.import_to_store(response.content)
         if not is_path_in_store(imported_path):
             logging.warn("Couldn't import fetched object for " + path)
+            # delete the path before retrying
             return self._fetch_single(
                 path, retries_remaining=(retries_remaining - 1))
->>>>>>> cf8c19ae
         self._register_as_fetched(path)
 
     def _register_as_fetched(self, path):
@@ -945,12 +927,9 @@
         ignore = [re.compile(r) for r in (ignore or [])]
         no_ignore = [re.compile(r) for r in (no_ignore or [])]
         paths = []
-<<<<<<< HEAD
         ignored_due_to_regex = set()
         ignored_derivations = set()
         ignored_tarballs = set()
-=======
->>>>>>> cf8c19ae
         with self._db_con as con:
             query = con.execute("SELECT path FROM ValidPaths")
             for result in query.fetchall():
@@ -1035,16 +1014,8 @@
             for output in outputs:
                 paths_to_fetch.append(deriv.output_path(output))
         if len(paths_to_fetch) > 0:
-<<<<<<< HEAD
             self._fetch_unordered_paths(paths_to_fetch)
             self._verify(need_to_fetch)
-=======
-            # Figure out the order to fetch them in.
-            logging.info("Computing fetch order...")
-            fetch_order = self._compute_fetch_order(paths_to_fetch)
-            # Perform the fetches.
-            self._fetch_ordered_paths(fetch_order)
->>>>>>> cf8c19ae
         # Build up the command for nix store to build the remaining paths.
         if len(need_to_build) > 0:
             args = ["--max-jobs", str(self._max_jobs), "--no-gc-warning",
@@ -1326,11 +1297,7 @@
     # Hide noisy logging of some external libs
     for name in ("requests", "urllib", "urllib2", "urllib3"):
         logging.getLogger(name).setLevel(logging.WARNING)
-<<<<<<< HEAD
-    max_jobs = 1 if getattr(args, "one", True) else args.max_jobs
-=======
     max_jobs = 1 if getattr(args, "one", False) else args.max_jobs
->>>>>>> cf8c19ae
     client = NixCacheClient(endpoint=args.endpoint, dry_run=args.dry_run,
                             username=args.username, max_jobs=max_jobs,
                             compression_type=args.compression_type,
